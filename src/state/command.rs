use euclid::*;
use std::path::PathBuf;
use std::time::Duration;

use crate::sheet::*;
use crate::state::*;

#[derive(Debug, Clone, PartialEq)]
pub enum AsyncCommand {
    BeginNewDocument,
    BeginOpenDocument,
    Save(PathBuf, Sheet),
    SaveAs(PathBuf, Sheet),
    BeginSetExportTextureDestination(PathBuf),
    BeginSetExportMetadataDestination(PathBuf),
    BeginSetExportMetadataPathsRoot(PathBuf),
    BeginSetExportFormat(PathBuf),
    BeginImport(PathBuf),
    Export(Sheet),
}

#[derive(Debug, Clone, PartialEq)]
pub enum AppCommand {
    EndNewDocument(PathBuf),
    EndOpenDocument(PathBuf), // TODO This should be async (has IO + heavylifting)
    CloseCurrentDocument,
    CloseAllDocuments,
    SaveAllDocuments, // TODO This should be async (has IO)
    FocusDocument(PathBuf),
    RelocateDocument(PathBuf, PathBuf),
    Undo,
    Redo,
}

#[derive(Debug, Clone, PartialEq)]
pub enum DocumentCommand {
    BeginExportAs,
    EndSetExportTextureDestination(PathBuf, PathBuf),
    EndSetExportMetadataDestination(PathBuf, PathBuf),
    EndSetExportMetadataPathsRoot(PathBuf, PathBuf),
    EndSetExportFormat(PathBuf, ExportFormat),
    CancelExportAs,
    EndExportAs,
    SwitchToContentTab(ContentTab),
<<<<<<< HEAD
    Import,
    ClearSelection,
=======
    EndImport(PathBuf, PathBuf),
>>>>>>> f8ba618a
    SelectFrame(PathBuf),
    SelectAnimation(String),
    SelectHitbox(String),
    SelectAnimationFrame(usize),
    SelectPrevious,
    SelectNext,
    EditFrame(PathBuf),
    EditAnimation(String),
    CreateAnimation,
    BeginFrameDrag(PathBuf),
    EndFrameDrag,
    InsertAnimationFrameBefore(PathBuf, usize),
    ReorderAnimationFrame(usize, usize),
    BeginAnimationFrameDurationDrag(usize),
    UpdateAnimationFrameDurationDrag(u32),
    EndAnimationFrameDurationDrag,
    BeginAnimationFrameDrag(usize),
    EndAnimationFrameDrag,
    BeginAnimationFrameOffsetDrag(usize, Vector2D<f32>),
    UpdateAnimationFrameOffsetDrag(Vector2D<f32>, bool),
    EndAnimationFrameOffsetDrag,
    WorkbenchZoomIn,
    WorkbenchZoomOut,
    WorkbenchResetZoom,
    Pan(Vector2D<f32>),
    CreateHitbox(Vector2D<f32>),
    BeginHitboxScale(String, ResizeAxis, Vector2D<f32>),
    UpdateHitboxScale(Vector2D<f32>),
    EndHitboxScale,
    BeginHitboxDrag(String, Vector2D<f32>),
    UpdateHitboxDrag(Vector2D<f32>, bool),
    EndHitboxDrag,
    TogglePlayback,
    SnapToPreviousFrame,
    SnapToNextFrame,
    ToggleLooping,
    TimelineZoomIn,
    TimelineZoomOut,
    TimelineResetZoom,
    BeginScrub,
    UpdateScrub(Duration),
    EndScrub,
    NudgeSelection(Vector2D<i32>, bool),
    DeleteSelection,
    BeginRenameSelection,
    UpdateRenameSelection(String),
    EndRenameSelection,
}

#[derive(Debug, Clone, PartialEq)]
pub enum SyncCommand {
    App(AppCommand),
    Document(DocumentCommand),
}

#[derive(Debug, Clone, PartialEq)]
pub enum Command {
    Sync(SyncCommand),
    Async(AsyncCommand),
}<|MERGE_RESOLUTION|>--- conflicted
+++ resolved
@@ -42,12 +42,8 @@
     CancelExportAs,
     EndExportAs,
     SwitchToContentTab(ContentTab),
-<<<<<<< HEAD
-    Import,
+    EndImport(PathBuf, PathBuf),
     ClearSelection,
-=======
-    EndImport(PathBuf, PathBuf),
->>>>>>> f8ba618a
     SelectFrame(PathBuf),
     SelectAnimation(String),
     SelectHitbox(String),
