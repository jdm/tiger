use euclid::*;
use imgui::StyleVar::*;
use imgui::*;

use crate::sheet::{Animation, AnimationFrame, Frame, Hitbox};
use crate::state::*;
use crate::streamer::{TextureCache, TextureCacheResult};
use crate::ui::spinner::*;

fn screen_to_workbench<'a>(
    ui: &Ui<'a>,
    screen_coords: Vector2D<f32>,
    document: &Document,
) -> Vector2D<f32> {
    let window_position: Vector2D<f32> = ui.get_window_pos().into();
    let window_size: Vector2D<f32> = ui.get_window_size().into();
    let zoom = document.view.get_workbench_zoom_factor();
    let offset = document.view.workbench_offset;
    (screen_coords - offset - window_position - window_size / 2.0) / zoom
}

fn axis_to_cursor(axis: ResizeAxis) -> ImGuiMouseCursor {
    match axis {
        ResizeAxis::N => ImGuiMouseCursor::ResizeNS,
        ResizeAxis::S => ImGuiMouseCursor::ResizeNS,
        ResizeAxis::E => ImGuiMouseCursor::ResizeEW,
        ResizeAxis::W => ImGuiMouseCursor::ResizeEW,
        ResizeAxis::NW => ImGuiMouseCursor::ResizeNWSE,
        ResizeAxis::SE => ImGuiMouseCursor::ResizeNWSE,
        ResizeAxis::NE => ImGuiMouseCursor::ResizeNESW,
        ResizeAxis::SW => ImGuiMouseCursor::ResizeNESW,
    }
}

fn draw_hitbox_resize_controls<'a>(
    ui: &Ui<'a>,
    commands: &mut CommandBuffer,
    document: &Document,
    hitbox: &Hitbox,
    is_scaling: &mut bool,
    is_dragging: &mut bool,
) {
    let space: Vector2D<f32> = ui.get_window_size().into();
<<<<<<< HEAD
    let zoom = document.get_workbench_zoom_factor();
    let workbench_offset = document.get_workbench_offset();
=======
    let zoom = document.view.get_workbench_zoom_factor();
    let offset = document.view.workbench_offset;
>>>>>>> f8ba618a
    let is_mouse_dragging = ui.imgui().is_mouse_dragging(ImMouseButton::Left);
    let mouse_position = ui.imgui().mouse_pos().into();
    let mouse_position_in_workbench = screen_to_workbench(ui, mouse_position, document);

    let rectangle = hitbox
        .get_rectangle()
        .to_f32()
        .scale(zoom, zoom)
        .translate(&(workbench_offset + space / 2.0));

    let draw_list = ui.get_window_draw_list();
    let knob_size = 4.0; // TODO dpi
    let button_size = 16.0; // TODO dpi

<<<<<<< HEAD
    for dx in -1..=1 {
        for dy in -1..=1 {
            if dx == 0 && dy == 0 {
                continue;
            }

            if dx == 0 && rectangle.size.width < button_size * 2.0 {
                continue;
=======
    if *is_scaling {
        match document.transient.workbench_hitbox_being_scaled {
            Some(ref n) if n == hitbox.get_name() => {
                commands.update_hitbox_scale(mouse_position_in_workbench);
                let axis = document.transient.workbench_hitbox_scale_axis;
                ui.imgui().set_mouse_cursor(axis_to_cursor(axis));
            }
            _ => (),
        };
    } else if *is_dragging {
        match document.transient.workbench_hitbox_being_dragged {
            Some(ref n) if n == hitbox.get_name() => {
                ui.imgui().set_mouse_cursor(ImGuiMouseCursor::ResizeAll);
                if is_mouse_dragging {
                    let mouse_pos = ui.imgui().mouse_pos().into();
                    commands.update_hitbox_drag(mouse_pos, !is_shift_down);
                }
>>>>>>> f8ba618a
            }

            if dy == 0 && rectangle.size.height < button_size * 2.0 {
                continue;
            }

            let axis = match (dx, dy) {
                (-1, -1) => ResizeAxis::NW,
                (-1, 0) => ResizeAxis::W,
                (-1, 1) => ResizeAxis::SW,
                (0, -1) => ResizeAxis::N,
                (0, 1) => ResizeAxis::S,
                (1, -1) => ResizeAxis::NE,
                (1, 0) => ResizeAxis::E,
                (1, 1) => ResizeAxis::SE,
                _ => unreachable!(),
            };

            let position = rectangle.center()
                + vec2(rectangle.size.width / 2.0, 0.0) * dx as f32
                + vec2(0.0, rectangle.size.height / 2.0) * dy as f32;

            ui.set_cursor_pos(position.to_tuple());
            let screen_position = ui.get_cursor_screen_pos();

            draw_list
                .add_circle(screen_position, knob_size, [1.0, 1.0, 1.0, 1.0])
                .filled(true)
                .build();

            draw_list
                .add_circle(screen_position, knob_size - 1.0, [0.0, 0.4, 0.9, 1.0]) // TODO dpi TODO.style
                .filled(true)
                .build();

            let id = format!("drag_handle_{}_{}_{}", hitbox.get_name(), dx, dy);
            let button_pos = position - vec2(button_size, button_size) / 2.0;
            ui.set_cursor_pos(button_pos.to_tuple());
            ui.invisible_button(&ImString::new(id), (button_size, button_size));
            if ui.is_item_hovered() {
                ui.imgui().set_mouse_cursor(axis_to_cursor(axis));
            }
            if !*is_dragging && !*is_scaling {
                if ui.is_item_active() && is_mouse_dragging {
                    commands.begin_hitbox_scale(hitbox, axis, mouse_position_in_workbench);
                    *is_scaling = true;
                }
            }
        }
    }
}

fn draw_hitbox<'a>(
    ui: &Ui<'a>,
    commands: &mut CommandBuffer,
    document: &Document,
    frame: &Frame,
    hitbox: &Hitbox,
    is_selectable: bool,
    offset: Vector2D<i32>,
    is_scaling: &mut bool,
    is_dragging: &mut bool,
) {
    let zoom = document.view.get_workbench_zoom_factor();
    let workbench_offset = document.view.workbench_offset;
    let space: Vector2D<f32> = ui.get_window_size().into();
    let rectangle = hitbox.get_rectangle();
    let is_mouse_dragging = ui.imgui().is_mouse_dragging(ImMouseButton::Left);
    let mouse_position = ui.imgui().mouse_pos().into();
    let mouse_position_in_workbench = screen_to_workbench(ui, mouse_position, document);
    let is_shift_down = ui.imgui().key_shift();

    let cursor_pos = workbench_offset
        + (space / 2.0).floor()
        + (rectangle.origin.to_f32().to_vector() + offset.to_f32()) * zoom;
    ui.set_cursor_pos(cursor_pos.to_tuple());

    let top_left: Vector2D<f32> = ui.get_cursor_screen_pos().into();
    let bottom_right = top_left + rectangle.size.to_f32().to_vector() * zoom;

<<<<<<< HEAD
    let is_selected = *document.get_selection()
=======
    let hitbox_rect = Rect::new(top_left.to_point(), (bottom_right - top_left).to_size());
    let mouse_pos: Point2D<f32> = ui.imgui().mouse_pos().into();

    let is_hovered = is_selectable && hitbox_rect.contains(&mouse_pos);
    let is_selected = document.view.selection
>>>>>>> f8ba618a
        == Some(Selection::Hitbox(
            frame.get_source().to_path_buf(),
            hitbox.get_name().to_owned(),
        ));

    let (is_hovered, is_active) = if is_selectable && !rectangle.size.is_empty_or_negative() {
        let hitbox_id = ImString::new(format!("hitbox_button_{}", hitbox.get_name()));
        if ui.invisible_button(
            &hitbox_id,
            (rectangle.size.to_f32().to_vector() * zoom).to_tuple(),
        ) {
            commands.select_hitbox(hitbox);
        }
        ui.set_item_allow_overlap();
        (ui.is_item_hovered(), ui.is_item_active())
    } else {
        (false, false)
    };

    let outline_color = if is_selected {
        [1.0, 0.1, 0.6, 1.0] // TODO.style
    } else if is_hovered {
        [0.0, 0.9, 0.9, 1.0] // TODO.style
    } else {
        [1.0, 1.0, 1.0, 1.0] // TODO.style
    };

    {
        let draw_list = ui.get_window_draw_list();
        draw_list
            .add_rect(top_left.to_tuple(), bottom_right.to_tuple(), outline_color)
            .thickness(1.0) // TODO dpi
            .build();
    }

    if is_hovered && !*is_scaling && !*is_dragging {
        ui.imgui().set_mouse_cursor(ImGuiMouseCursor::ResizeAll);
    }

    if *is_dragging {
        match document.get_workbench_hitbox_being_dragged() {
            Some(n) if n == hitbox.get_name() => {
                ui.imgui().set_mouse_cursor(ImGuiMouseCursor::ResizeAll);
                if is_mouse_dragging {
                    commands.update_hitbox_drag(mouse_position, !is_shift_down);
                }
            }
            _ => (),
        };
    }

    if *is_scaling {
        match document.get_workbench_hitbox_being_scaled() {
            Some(n) if n == hitbox.get_name() => {
                commands.update_hitbox_scale(mouse_position_in_workbench);
                let axis = document.get_workbench_hitbox_axis_being_scaled();
                ui.imgui().set_mouse_cursor(axis_to_cursor(axis));
            }
            _ => (),
        };
    }

    let is_mouse_dragging = ui.imgui().is_mouse_dragging(ImMouseButton::Left);
    if !*is_dragging && !*is_scaling && is_active && is_mouse_dragging {
        commands.begin_hitbox_drag(hitbox, mouse_position);
        *is_dragging = true;
    }

    if is_selected {
        draw_hitbox_resize_controls(ui, document, commands, hitbox, is_scaling, is_dragging);
    }
}

fn draw_frame<'a>(
    ui: &Ui<'a>,
    commands: &mut CommandBuffer,
    texture_cache: &TextureCache,
    document: &Document,
    frame: &Frame,
) {
    let zoom = document.view.get_workbench_zoom_factor();
    let offset = document.view.workbench_offset;
    let space: Vector2D<f32> = ui.get_window_size().into();
    match texture_cache.get(&frame.get_source()) {
        Some(TextureCacheResult::Loaded(texture)) => {
            {
                let draw_size = texture.size * zoom;
                let cursor_pos =
                    offset + (space / 2.0).floor() - (draw_size / zoom / 2.0).floor() * zoom;
                ui.set_cursor_pos(cursor_pos.to_tuple());
                ui.image(texture.id, draw_size.to_tuple()).build();
            }

            let is_mouse_dragging = ui.imgui().is_mouse_dragging(ImMouseButton::Left);
<<<<<<< HEAD
            let mut is_scaling_hitbox = document.get_workbench_hitbox_being_scaled().is_some();
            let mut is_dragging_hitbox = document.get_workbench_hitbox_being_dragged().is_some();
=======
            let is_mouse_down = ui.imgui().is_mouse_down(ImMouseButton::Left);
            let mut is_scaling_hitbox = document.transient.workbench_hitbox_being_scaled.is_some();
            let mut is_dragging_hitbox =
                document.transient.workbench_hitbox_being_dragged.is_some();
>>>>>>> f8ba618a

            let mouse_pos = ui.imgui().mouse_pos().into();
            let mouse_position_in_workbench = screen_to_workbench(ui, mouse_pos, document);

            for hitbox in frame.hitboxes_iter() {
                draw_hitbox(
                    ui,
                    commands,
                    document,
<<<<<<< HEAD
                    frame,
=======
>>>>>>> f8ba618a
                    hitbox,
                    true,
                    vec2(0, 0),
                    &mut is_scaling_hitbox,
                    &mut is_dragging_hitbox,
                );
            }

            if !is_scaling_hitbox
                && !is_dragging_hitbox
                && ui.is_window_hovered()
                && is_mouse_dragging
            {
                commands.create_hitbox(mouse_position_in_workbench);
            }
        }
        Some(TextureCacheResult::Loading) => {
            ui.set_cursor_pos(offset.to_tuple());
            draw_spinner(ui, &ui.get_window_draw_list(), space);
        }
        _ => {
            // TODO
        }
    }
}

fn draw_animation_frame<'a>(
    ui: &Ui<'a>,
    commands: &mut CommandBuffer,
    texture_cache: &TextureCache,
    document: &Document,
    animation_frame: &AnimationFrame,
    frame_index: usize,
    is_selected: bool,
) {
    let zoom = document.view.get_workbench_zoom_factor();
    let offset = document.view.workbench_offset;
    let space: Vector2D<f32> = ui.get_window_size().into();
    match texture_cache.get(&animation_frame.get_frame()) {
        Some(TextureCacheResult::Loaded(texture)) => {
            let frame_offset = animation_frame.get_offset().to_f32();
            let draw_size = texture.size * zoom;
            let cursor_pos = offset + frame_offset * zoom + (space / 2.0).floor()
                - ((draw_size / zoom / 2.0).floor() * zoom);

            ui.set_cursor_pos(cursor_pos.to_tuple());
            let cursor_screen_pos: Vector2D<f32> = ui.get_cursor_screen_pos().into();
            ui.image(texture.id, draw_size.to_tuple()).build();

            ui.set_cursor_pos(cursor_pos.to_tuple());
            if ui.invisible_button(im_str!("current_animation_frame"), draw_size.to_tuple()) {
                commands.select_animation_frame(frame_index);
            }

            let is_hovered = ui.is_item_hovered();

            if let Some(frame) = document.sheet.get_frame(animation_frame.get_frame()) {
                for hitbox in frame.hitboxes_iter() {
                    draw_hitbox(
                        ui,
                        commands,
                        document,
                        frame,
                        hitbox,
                        false,
                        frame_offset.to_i32(),
                        &mut false,
                        &mut false,
                    );
                }
            }

            if is_selected || is_hovered {
                let outline_color = if is_selected {
                    [1.0, 0.1, 0.6, 1.0] // TODO.style
                } else {
                    [0.0, 0.9, 0.9, 1.0] // TODO.style
                };
                let draw_list = ui.get_window_draw_list();
                draw_list
                    .add_rect(
                        cursor_screen_pos.to_tuple(),
                        (cursor_screen_pos + draw_size).to_tuple(),
                        outline_color,
                    )
                    .thickness(1.0) // TODO dpi
                    .build();
            };
        }
        Some(TextureCacheResult::Loading) => {
            ui.set_cursor_pos(offset.to_tuple());
            draw_spinner(ui, &ui.get_window_draw_list(), space);
        }
        _ => {
            // TODO
        }
    }
}

fn draw_animation<'a>(
    ui: &Ui<'a>,
    commands: &mut CommandBuffer,
    texture_cache: &TextureCache,
    document: &Document,
    animation: &Animation,
) {
    let now = document.view.timeline_clock;
    if let Some((frame_index, animation_frame)) = animation.get_frame_at(now) {
        let is_selected = document.view.selection
            == Some(Selection::AnimationFrame(
                animation.get_name().to_owned(),
                frame_index,
            ));

        draw_animation_frame(
            ui,
            commands,
            texture_cache,
            document,
            animation_frame,
            frame_index,
            is_selected,
        );

        let is_mouse_dragging = ui.imgui().is_mouse_dragging(ImMouseButton::Left);
        let is_shift_down = ui.imgui().key_shift();

        match document.transient.workbench_animation_frame_being_dragged {
            None => {
                if ui.is_item_hovered() {
                    ui.imgui().set_mouse_cursor(ImGuiMouseCursor::ResizeAll);
                }
                if ui.is_item_active() && is_mouse_dragging {
                    let mouse_pos = ui.imgui().mouse_pos().into();
                    commands.begin_animation_frame_offset_drag(frame_index, mouse_pos);
                }
            }
            Some(dragged_frame_index) => {
                ui.imgui().set_mouse_cursor(ImGuiMouseCursor::ResizeAll);
                if is_mouse_dragging {
                    let mouse_pos = ui.imgui().mouse_pos().into();
                    commands.update_animation_frame_offset_drag(mouse_pos, !is_shift_down);
                }
                if dragged_frame_index != frame_index {
                    if let Some(animation_frame) = animation.get_frame(dragged_frame_index) {
                        ui.with_style_var(StyleVar::Alpha(0.2), || {
                            draw_animation_frame(
                                ui,
                                commands,
                                texture_cache,
                                document,
                                animation_frame,
                                *dragged_frame_index,
                                true,
                            );
                        });
                    }
                }
            }
        };
    }
}

fn draw_grid<'a>(ui: &Ui<'a>, app_state: &AppState) {
    let draw_list = ui.get_window_draw_list();
    let thickness = 0.5; // TODO DPI?
    let spacing = 16; // TODO DPI?
    let grain = 4;

    ui.set_cursor_pos((0.0, 0.0));

    let top_left: Vector2D<f32> = ui.get_cursor_screen_pos().into();
    let offset = app_state
        .get_current_document()
        .map(|t| t.view.workbench_offset)
        .unwrap_or_else(Vector2D::<f32>::zero);
    let space: Vector2D<f32> = ui.get_window_size().into();

    let line_color_main = [1.0, 1.0, 1.0, 0.02]; // TODO.style
    let line_color_dim = [1.0, 1.0, 1.0, 0.004]; // TODO.style

    let origin = top_left + offset + (space / 2.0).floor();
    let grid_start = origin - ((origin - top_left) / spacing as f32).floor() * spacing as f32;
    let num_lines = space.to_i32() / spacing + vec2(1, 1);

    for n in 0..num_lines.x {
        let x = grid_start.x + n as f32 * spacing as f32;
        let color = if (x - origin.x) as i32 % (grain * spacing) == 0 {
            line_color_main
        } else {
            line_color_dim
        };

        // TODO why isn't this using add_line?
        draw_list.add_rect_filled_multicolor(
            (x as f32 - thickness, top_left.y),
            (x as f32 + thickness, top_left.y + space.y),
            color,
            color,
            color,
            color,
        );
    }

    for n in 0..num_lines.y {
        let y = grid_start.y + n as f32 * spacing as f32;
        let color = if (y - origin.y) as i32 % (grain * spacing) == 0 {
            line_color_main
        } else {
            line_color_dim
        };
        // TODO why isn't this using add_line?
        draw_list.add_rect_filled_multicolor(
            (top_left.x, y as f32 - thickness),
            (top_left.x + space.x, y as f32 + thickness),
            color,
            color,
            color,
            color,
        );
    }
}

fn draw_origin<'a>(ui: &Ui<'a>, document: &Document) {
    let offset = document.view.workbench_offset;
    let size = 10.0; // TODO DPI?
    let thickness = 1.0; // TODO DPI?

    let draw_list = ui.get_window_draw_list();

    let fill_color = [0.0 / 255.0, 200.0 / 255.0, 200.0 / 255.0]; // TODO.style
    ui.set_cursor_pos((0.0, 0.0));

    let top_left: Vector2D<f32> = ui.get_cursor_screen_pos().into();
    let space: Vector2D<f32> = ui.get_window_size().into();
    let center = top_left + offset + (space / 2.0).floor();
    draw_list.add_rect_filled_multicolor(
        (center.x - thickness, center.y - size),
        (center.x + thickness, center.y + size),
        fill_color,
        fill_color,
        fill_color,
        fill_color,
    );

    draw_list.add_rect_filled_multicolor(
        (center.x - size, center.y - thickness),
        (center.x + size, center.y + thickness),
        fill_color,
        fill_color,
        fill_color,
        fill_color,
    );
}

fn draw_item_name<'a, T: AsRef<str>>(ui: &Ui<'a>, name: T) {
    let color = [1.0, 1.0, 1.0, 1.0]; // TODO.style
    let text_position: Vector2D<f32> = vec2(10.0, 30.0);
    ui.set_cursor_pos(text_position.to_tuple());
    ui.text_colored(color, &ImString::new(name.as_ref()));
}

pub fn draw<'a>(
    ui: &Ui<'a>,
    rect: &Rect<f32>,
    app_state: &AppState,
    commands: &mut CommandBuffer,
    texture_cache: &TextureCache,
) {
    ui.with_style_vars(&[WindowRounding(0.0), WindowBorderSize(0.0)], || {
        ui.window(im_str!("Workbench"))
            .position(rect.origin.to_tuple(), ImGuiCond::Always)
            .size(rect.size.to_tuple(), ImGuiCond::Always)
            .collapsible(false)
            .resizable(false)
            .title_bar(false)
            .menu_bar(false)
            .movable(false)
            .scrollable(false)
            .scroll_bar(false)
            .no_bring_to_front_on_focus(true)
            .build(|| {
                draw_grid(ui, app_state);

<<<<<<< HEAD
                ui.set_cursor_pos((0.0, 0.0));
                if ui.invisible_button(im_str!("workbench_dead_zone"), rect.size.to_tuple()) {
                    commands.clear_selection();
                }
                ui.set_item_allow_overlap();

                if let Some(document) = state.get_current_document() {
                    match document.get_workbench_item() {
=======
                if let Some(document) = app_state.get_current_document() {
                    match &document.view.workbench_item {
>>>>>>> f8ba618a
                        Some(WorkbenchItem::Frame(path)) => {
                            if let Some(frame) = document.sheet.get_frame(path) {
                                draw_frame(ui, commands, texture_cache, document, frame);
                                let name = frame
                                    .get_source()
                                    .file_name()
                                    .map(|s| s.to_string_lossy().into_owned())
                                    .unwrap_or_else(|| "".to_string());
                                draw_item_name(ui, name);
                            }
                        }
                        Some(WorkbenchItem::Animation(name)) => {
                            if let Some(animation) = document.sheet.get_animation(name) {
                                draw_animation(ui, commands, texture_cache, document, animation);
                                draw_origin(ui, document);
                                draw_item_name(ui, animation.get_name());
                            }
                        }
                        None => (),
                    }

                    if ui.is_window_hovered() {
                        if ui.imgui().key_ctrl() {
                            let mouse_wheel = ui.imgui().mouse_wheel();
                            if mouse_wheel > 0.0 {
                                commands.workbench_zoom_in();
                            } else if mouse_wheel < 0.0 {
                                commands.workbench_zoom_out();
                            }
                        }
                        if ui.imgui().is_mouse_dragging(ImMouseButton::Right) {
                            commands.pan(ui.imgui().mouse_delta().into());
                        }
                        if ui.imgui().is_mouse_down(ImMouseButton::Right) {
                            ui.imgui().set_mouse_cursor(ImGuiMouseCursor::ResizeAll);
                        }
                    }
                }
            });
    });
}<|MERGE_RESOLUTION|>--- conflicted
+++ resolved
@@ -41,13 +41,8 @@
     is_dragging: &mut bool,
 ) {
     let space: Vector2D<f32> = ui.get_window_size().into();
-<<<<<<< HEAD
-    let zoom = document.get_workbench_zoom_factor();
-    let workbench_offset = document.get_workbench_offset();
-=======
     let zoom = document.view.get_workbench_zoom_factor();
     let offset = document.view.workbench_offset;
->>>>>>> f8ba618a
     let is_mouse_dragging = ui.imgui().is_mouse_dragging(ImMouseButton::Left);
     let mouse_position = ui.imgui().mouse_pos().into();
     let mouse_position_in_workbench = screen_to_workbench(ui, mouse_position, document);
@@ -56,13 +51,12 @@
         .get_rectangle()
         .to_f32()
         .scale(zoom, zoom)
-        .translate(&(workbench_offset + space / 2.0));
+        .translate(&(offset + space / 2.0));
 
     let draw_list = ui.get_window_draw_list();
     let knob_size = 4.0; // TODO dpi
     let button_size = 16.0; // TODO dpi
 
-<<<<<<< HEAD
     for dx in -1..=1 {
         for dy in -1..=1 {
             if dx == 0 && dy == 0 {
@@ -71,25 +65,6 @@
 
             if dx == 0 && rectangle.size.width < button_size * 2.0 {
                 continue;
-=======
-    if *is_scaling {
-        match document.transient.workbench_hitbox_being_scaled {
-            Some(ref n) if n == hitbox.get_name() => {
-                commands.update_hitbox_scale(mouse_position_in_workbench);
-                let axis = document.transient.workbench_hitbox_scale_axis;
-                ui.imgui().set_mouse_cursor(axis_to_cursor(axis));
-            }
-            _ => (),
-        };
-    } else if *is_dragging {
-        match document.transient.workbench_hitbox_being_dragged {
-            Some(ref n) if n == hitbox.get_name() => {
-                ui.imgui().set_mouse_cursor(ImGuiMouseCursor::ResizeAll);
-                if is_mouse_dragging {
-                    let mouse_pos = ui.imgui().mouse_pos().into();
-                    commands.update_hitbox_drag(mouse_pos, !is_shift_down);
-                }
->>>>>>> f8ba618a
             }
 
             if dy == 0 && rectangle.size.height < button_size * 2.0 {
@@ -170,15 +145,7 @@
     let top_left: Vector2D<f32> = ui.get_cursor_screen_pos().into();
     let bottom_right = top_left + rectangle.size.to_f32().to_vector() * zoom;
 
-<<<<<<< HEAD
-    let is_selected = *document.get_selection()
-=======
-    let hitbox_rect = Rect::new(top_left.to_point(), (bottom_right - top_left).to_size());
-    let mouse_pos: Point2D<f32> = ui.imgui().mouse_pos().into();
-
-    let is_hovered = is_selectable && hitbox_rect.contains(&mouse_pos);
     let is_selected = document.view.selection
->>>>>>> f8ba618a
         == Some(Selection::Hitbox(
             frame.get_source().to_path_buf(),
             hitbox.get_name().to_owned(),
@@ -219,7 +186,7 @@
     }
 
     if *is_dragging {
-        match document.get_workbench_hitbox_being_dragged() {
+        match &document.transient.workbench_hitbox_being_dragged {
             Some(n) if n == hitbox.get_name() => {
                 ui.imgui().set_mouse_cursor(ImGuiMouseCursor::ResizeAll);
                 if is_mouse_dragging {
@@ -231,10 +198,10 @@
     }
 
     if *is_scaling {
-        match document.get_workbench_hitbox_being_scaled() {
+        match &document.transient.workbench_hitbox_being_scaled {
             Some(n) if n == hitbox.get_name() => {
                 commands.update_hitbox_scale(mouse_position_in_workbench);
-                let axis = document.get_workbench_hitbox_axis_being_scaled();
+                let axis = document.transient.workbench_hitbox_scale_axis;
                 ui.imgui().set_mouse_cursor(axis_to_cursor(axis));
             }
             _ => (),
@@ -248,7 +215,7 @@
     }
 
     if is_selected {
-        draw_hitbox_resize_controls(ui, document, commands, hitbox, is_scaling, is_dragging);
+        draw_hitbox_resize_controls(ui, commands, document, hitbox, is_scaling, is_dragging);
     }
 }
 
@@ -273,15 +240,9 @@
             }
 
             let is_mouse_dragging = ui.imgui().is_mouse_dragging(ImMouseButton::Left);
-<<<<<<< HEAD
-            let mut is_scaling_hitbox = document.get_workbench_hitbox_being_scaled().is_some();
-            let mut is_dragging_hitbox = document.get_workbench_hitbox_being_dragged().is_some();
-=======
-            let is_mouse_down = ui.imgui().is_mouse_down(ImMouseButton::Left);
             let mut is_scaling_hitbox = document.transient.workbench_hitbox_being_scaled.is_some();
             let mut is_dragging_hitbox =
                 document.transient.workbench_hitbox_being_dragged.is_some();
->>>>>>> f8ba618a
 
             let mouse_pos = ui.imgui().mouse_pos().into();
             let mouse_position_in_workbench = screen_to_workbench(ui, mouse_pos, document);
@@ -291,10 +252,7 @@
                     ui,
                     commands,
                     document,
-<<<<<<< HEAD
                     frame,
-=======
->>>>>>> f8ba618a
                     hitbox,
                     true,
                     vec2(0, 0),
@@ -447,7 +405,7 @@
                                 texture_cache,
                                 document,
                                 animation_frame,
-                                *dragged_frame_index,
+                                dragged_frame_index,
                                 true,
                             );
                         });
@@ -579,19 +537,14 @@
             .build(|| {
                 draw_grid(ui, app_state);
 
-<<<<<<< HEAD
                 ui.set_cursor_pos((0.0, 0.0));
                 if ui.invisible_button(im_str!("workbench_dead_zone"), rect.size.to_tuple()) {
                     commands.clear_selection();
                 }
                 ui.set_item_allow_overlap();
 
-                if let Some(document) = state.get_current_document() {
-                    match document.get_workbench_item() {
-=======
                 if let Some(document) = app_state.get_current_document() {
                     match &document.view.workbench_item {
->>>>>>> f8ba618a
                         Some(WorkbenchItem::Frame(path)) => {
                             if let Some(frame) = document.sheet.get_frame(path) {
                                 draw_frame(ui, commands, texture_cache, document, frame);
