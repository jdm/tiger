use euclid::*;
use failure::Error;
use glutin::VirtualKeyCode;
use imgui::StyleVar::*;
use imgui::*;
use std::borrow::Borrow;

use crate::command::CommandBuffer;
use crate::sheet::constants::*;
use crate::sheet::ExportFormat;
use crate::state::{RenameItem, State};
use crate::streamer::{TextureCache, TextureCacheResult};
use crate::utils;

mod content_window;
mod hitboxes_window;
mod selection_window;
mod timeline_window;
mod workbench_window;

pub fn init(window: &glutin::GlWindow) -> ImGui {
    let mut imgui_instance = ImGui::init();
    imgui_instance.set_ini_filename(None);

    // Fix incorrect colors with sRGB framebuffer
    {
        fn imgui_gamma_to_linear(col: imgui::ImVec4) -> imgui::ImVec4 {
            let x = col.x.powf(2.2);
            let y = col.y.powf(2.2);
            let z = col.z.powf(2.2);
            let w = 1.0 - (1.0 - col.w).powf(2.2);
            imgui::ImVec4::new(x, y, z, w)
        }

        let style = imgui_instance.style_mut();
        for col in 0..style.colors.len() {
            style.colors[col] = imgui_gamma_to_linear(style.colors[col]);
        }
    }

    // Set up font
    {
        let rounded_hidpi_factor = window.get_hidpi_factor().round();
        let font_size = (15.0 * rounded_hidpi_factor) as f32;
        let oversample = 8;

        imgui_instance.fonts().add_font_with_config(
            include_bytes!("../res/FiraSans-Regular.ttf"),
            ImFontConfig::new()
                .merge_mode(false)
                .oversample_h(oversample)
                .oversample_v(oversample)
                .pixel_snap_h(true)
                .size_pixels(font_size),
            &FontGlyphRange::default(),
        );

        imgui_instance.fonts().add_font_with_config(
            include_bytes!("../res/FiraSans-Regular.ttf"),
            ImFontConfig::new()
                .merge_mode(true)
                .oversample_h(oversample)
                .oversample_v(oversample)
                .pixel_snap_h(true)
                .size_pixels(font_size),
            &FontGlyphRange::from_slice(&[8192, 8303, 0]), // General punctuation
        );
        imgui_instance.set_font_global_scale((1.0 / rounded_hidpi_factor) as f32);
    }

    imgui_winit_support::configure_keys(&mut imgui_instance);

    imgui_instance
}

pub fn run<'a>(
    ui: &Ui<'a>,
    state: &State,
    texture_cache: &TextureCache,
) -> Result<CommandBuffer, Error> {
    let mut commands = CommandBuffer::new();

    let (window_width, window_height) = ui.frame_size().logical_size;
    let (window_width, window_height) = (window_width as f32, window_height as f32);

    let content_width = 0.12 * window_width;
    let hitboxes_width = 0.12 * window_width;

    let (_, menu_height) = draw_main_menu(ui, &mut commands);

    {
        // TODO Don't overlap other windows
        let workbench_rect = rect(0.0, menu_height, window_width, window_height - menu_height);
        workbench_window::draw(ui, &workbench_rect, state, &mut commands, texture_cache);
    }

    {
        let documents_rect = rect(content_width, menu_height, window_width, 0.0);
        draw_documents_window(ui, &documents_rect, state, &mut commands);
    }

    let panels_height = window_height - menu_height;
    let content_height = 0.80 * panels_height;

    {
        let content_rect = rect(0.0, menu_height, content_width, content_height);
        content_window::draw(ui, &content_rect, state, &mut commands);
    }

    {
        let selection_width = content_width;
        let selection_height = panels_height - content_height;

        let selection_rect = rect(
            0.0,
            window_height - selection_height,
            selection_width,
            selection_height,
        );
        selection_window::draw(ui, &selection_rect, state, texture_cache);
    }

    {
        let timeline_width = window_width - content_width;
        let timeline_height = panels_height - content_height;
        let timeline_rect = rect(
            content_width,
            window_height - timeline_height,
            timeline_width,
            timeline_height,
        );
        timeline_window::draw(ui, &timeline_rect, state, &mut commands);
    }

    {
        let hitboxes_height = content_height;
        let hitboxes_rect = rect(
            window_width - hitboxes_width,
            menu_height,
            hitboxes_width,
            hitboxes_height,
        );
        hitboxes_window::draw(ui, &hitboxes_rect, state, &mut commands);
    }

    draw_export_popup(ui, state, &mut commands);
    draw_rename_popup(ui, state, &mut commands);

    update_drag_and_drop(ui, state, &mut commands);
    draw_drag_and_drop(ui, state, texture_cache);
    process_shortcuts(ui, &mut commands);

    Ok(commands)
}

fn draw_main_menu<'a>(ui: &Ui<'a>, commands: &mut CommandBuffer) -> (f32, f32) {
    let size = &mut (0.0, 0.0);

    ui.with_style_vars(&[WindowRounding(0.0), WindowBorderSize(0.0)], || {
        ui.main_menu_bar(|| {
            ui.menu(im_str!("File")).build(|| {
                if ui.menu_item(im_str!("New Sheet…")).build() {
                    commands.new_document();
                }
                if ui.menu_item(im_str!("Open Sheet…")).build() {
                    commands.open_document();
                }
                ui.separator();
                if ui.menu_item(im_str!("Save")).build() {
                    commands.save();
                }
                if ui.menu_item(im_str!("Save As…")).build() {
                    commands.save_as();
                }
                if ui.menu_item(im_str!("Save All")).build() {
                    commands.save_all();
                }
                if ui.menu_item(im_str!("Export")).build() {
                    commands.export();
                }
                if ui.menu_item(im_str!("Export As…")).build() {
                    commands.begin_export_as();
                }
                ui.separator();
                if ui.menu_item(im_str!("Close")).build() {
                    commands.close_current_document();
                }
                if ui.menu_item(im_str!("Close All")).build() {
                    commands.close_all_documents();
                }
            });
            ui.menu(im_str!("View")).build(|| {
                if ui.menu_item(im_str!("Zoom In (Workbench)")).build() {
                    commands.workbench_zoom_in();
                }
                if ui.menu_item(im_str!("Zoom Out (Workbench)")).build() {
                    commands.workbench_zoom_out();
                }
                if ui.menu_item(im_str!("Reset Zoom (Workbench)")).build() {
                    commands.workbench_reset_zoom();
                }
                ui.separator();
                if ui.menu_item(im_str!("Zoom In (Timeline)")).build() {
                    commands.timeline_zoom_in();
                }
                if ui.menu_item(im_str!("Zoom Out (Timeline)")).build() {
                    commands.timeline_zoom_out();
                }
                if ui.menu_item(im_str!("Reset Zoom (Timeline)")).build() {
                    commands.timeline_reset_zoom();
                }
            });

            *size = ui.get_window_size();
        });
    });

    *size
}

fn draw_documents_window<'a>(
    ui: &Ui<'a>,
    rect: &Rect<f32>,
    state: &State,
    commands: &mut CommandBuffer,
) -> (f32, f32) {
    let size = &mut (0.0, 0.0);

    ui.with_style_vars(&[WindowRounding(0.0), WindowBorderSize(0.0)], || {
        ui.window(im_str!("Documents"))
            .position(rect.origin.to_tuple(), ImGuiCond::Always)
            .always_auto_resize(true)
            .collapsible(false)
            .resizable(false)
            .title_bar(false)
            .menu_bar(false)
            .movable(false)
            .build(|| {
                for document in state.documents_iter() {
                    if ui.small_button(&ImString::new(document.get_source().to_string_lossy())) {
                        commands.focus_document(document);
                    }
                    ui.same_line(0.0);
                }
                *size = ui.get_window_size();
            });
    });

    *size
}

fn update_drag_and_drop<'a>(ui: &Ui<'a>, state: &State, commands: &mut CommandBuffer) {
    if let Some(document) = state.get_current_document() {
        if !ui.imgui().is_mouse_down(ImMouseButton::Left) {
            if document.get_content_frame_being_dragged().is_some() {
                commands.end_frame_drag();
            }
            if document.get_timeline_frame_being_scaled().is_some() {
                commands.end_animation_frame_duration_drag();
            }
            if document.get_timeline_frame_being_dragged().is_some() {
                commands.end_animation_frame_drag();
            }
            if document
                .get_workbench_animation_frame_being_dragged()
                .is_some()
            {
                commands.end_animation_frame_offset_drag();
            }
            if document.get_workbench_hitbox_being_dragged().is_some() {
                commands.end_hitbox_drag();
            }
            if document.get_workbench_hitbox_being_scaled().is_some() {
                commands.end_hitbox_scale();
            }
            if document.is_scrubbing() {
                commands.end_scrub();
            }
        }
    }
}

fn draw_drag_and_drop<'a>(ui: &Ui<'a>, state: &State, texture_cache: &TextureCache) {
    if let Some(document) = state.get_current_document() {
        if let Some(path) = document.get_content_frame_being_dragged() {
            if ui.imgui().is_mouse_dragging(ImMouseButton::Left) {
                ui.tooltip(|| {
<<<<<<< HEAD
                    match texture_cache.get(path) {
                        Some(TextureCacheResult::Loaded(texture)) => {
                            let tooltip_size = (128.0, 128.0); // TODO hidpi?
                            if let Some(fill) = utils::fill(tooltip_size, texture.size) {
                                ui.image(texture.id, fill.size).build();
                            }
                        }
                        Some(TextureCacheResult::Loading) => {
                            // TODO spinner
                        }
                        _ => {
                            // TODO log
=======
                    if let Some(texture) = texture_cache.get(path) {
                        let tooltip_size = vec2(128.0, 128.0); // TODO hidpi?
                        if let Some(fill) = utils::fill(tooltip_size, texture.size) {
                            ui.image(texture.id, fill.rect.size.to_tuple()).build();
>>>>>>> efc26ac4
                        }
                    }
                });
            }
        }
    }
}

fn draw_export_popup<'a>(ui: &Ui<'a>, state: &State, commands: &mut CommandBuffer) {
    if let Some(document) = state.get_current_document() {
        if let Some(settings) = document.get_export_settings() {
            let popup_id = im_str!("Export Options");
            ui.popup_modal(&popup_id)
                .title_bar(true)
                .resizable(true)
                .always_auto_resize(true)
                .build(|| {
                    {
                        ui.push_id(0);
                        ui.label_text(
                            &ImString::new(settings.texture_destination.to_string_lossy().borrow()),
                            im_str!("Texture atlas destination:"),
                        );
                        ui.same_line(0.0);

                        if ui.small_button(im_str!("Browse…")) {
                            commands.update_export_as_texture_destination();
                        }
                        ui.pop_id();
                    }

                    {
                        ui.push_id(1);
                        ui.label_text(
                            &ImString::new(
                                settings.metadata_destination.to_string_lossy().borrow(),
                            ),
                            im_str!("Metadata destination:"),
                        );
                        ui.same_line(0.0);
                        if ui.small_button(im_str!("Browse…")) {
                            commands.update_export_as_metadata_destination();
                        }
                        ui.pop_id();
                    }

                    {
                        ui.push_id(2);
                        ui.label_text(
                            &ImString::new(settings.metadata_paths_root.to_string_lossy().borrow()),
                            im_str!("Store paths relative to:"),
                        );
                        ui.same_line(0.0);
                        if ui.small_button(im_str!("Browse…")) {
                            commands.update_export_as_metadata_paths_root();
                        }
                        ui.pop_id();
                    }

                    {
                        ui.push_id(3);
                        match &settings.format {
                            ExportFormat::Template(p) => {
                                ui.label_text(
                                    &ImString::new(p.to_string_lossy().borrow()),
                                    im_str!("Data Format:"),
                                );
                                ui.same_line(0.0);
                                if ui.small_button(im_str!("Browse…")) {
                                    commands.update_export_as_format();
                                }
                            }
                        };
                        ui.pop_id();
                    }

                    // TODO grey out and disable if bad settings
                    if ui.small_button(im_str!("Ok")) {
                        commands.end_export_as();
                    }
                    ui.same_line(0.0);
                    if ui.small_button(im_str!("Cancel")) {
                        commands.cancel_export_as();
                    }
                });
            ui.open_popup(&popup_id);
        }
    }
}

fn draw_rename_popup<'a>(ui: &Ui<'a>, state: &State, commands: &mut CommandBuffer) {
    if let Some(document) = state.get_current_document() {
        let max_length = match document.get_item_being_renamed() {
            Some(RenameItem::Animation(_)) => MAX_ANIMATION_NAME_LENGTH,
            Some(RenameItem::Hitbox(_, _)) => MAX_HITBOX_NAME_LENGTH,
            None => return,
        };

        let popup_id = im_str!("Rename");
        // TODO position modal where selectable is
        ui.popup_modal(&popup_id)
            .title_bar(false)
            .resizable(false)
            .always_auto_resize(true)
            .build(|| {
                let mut s = ImString::with_capacity(max_length);
                s.push_str(&document.get_rename_buffer());
                let end_rename = ui
                    .input_text(im_str!(""), &mut s)
                    .enter_returns_true(true)
                    .build();
                commands.update_rename_selection(s.to_str());
                if end_rename {
                    commands.end_rename_selection();
                }
            });
        ui.open_popup(&popup_id);
    }
}

fn process_shortcuts<'a>(ui: &Ui<'a>, commands: &mut CommandBuffer) {
    if ui.want_capture_keyboard() {
        return;
    }

    let delete_key_index = ui.imgui().get_key_index(ImGuiKey::Delete);
    if ui.imgui().is_key_pressed(delete_key_index) {
        commands.delete_selection();
    }
    if ui.imgui().is_key_pressed(VirtualKeyCode::Up as _) {
        commands.select_previous(); // TODO autoscroll somehow?
    }
    if ui.imgui().is_key_pressed(VirtualKeyCode::Down as _) {
        commands.select_next(); // TODO autoscroll somehow?
    }
    if ui.imgui().is_key_pressed(VirtualKeyCode::F2 as _) {
        commands.begin_rename_selection();
    }
    if ui.imgui().is_key_pressed(VirtualKeyCode::Space as _) {
        commands.toggle_playback();
    }
    if ui.imgui().is_key_pressed(VirtualKeyCode::Left as _) {
        commands.snap_to_previous_frame();
    }
    if ui.imgui().is_key_pressed(VirtualKeyCode::Right as _) {
        commands.snap_to_next_frame();
    }
}<|MERGE_RESOLUTION|>--- conflicted
+++ resolved
@@ -285,26 +285,19 @@
         if let Some(path) = document.get_content_frame_being_dragged() {
             if ui.imgui().is_mouse_dragging(ImMouseButton::Left) {
                 ui.tooltip(|| {
-<<<<<<< HEAD
                     match texture_cache.get(path) {
                         Some(TextureCacheResult::Loaded(texture)) => {
-                            let tooltip_size = (128.0, 128.0); // TODO hidpi?
+                            let tooltip_size = vec2(128.0, 128.0); // TODO hidpi?
                             if let Some(fill) = utils::fill(tooltip_size, texture.size) {
-                                ui.image(texture.id, fill.size).build();
+                                ui.image(texture.id, fill.rect.size.to_tuple()).build();
                             }
-                        }
+                        },
                         Some(TextureCacheResult::Loading) => {
                             // TODO spinner
-                        }
+                        },
                         _ => {
                             // TODO log
-=======
-                    if let Some(texture) = texture_cache.get(path) {
-                        let tooltip_size = vec2(128.0, 128.0); // TODO hidpi?
-                        if let Some(fill) = utils::fill(tooltip_size, texture.size) {
-                            ui.image(texture.id, fill.rect.size.to_tuple()).build();
->>>>>>> efc26ac4
-                        }
+                        },
                     }
                 });
             }
